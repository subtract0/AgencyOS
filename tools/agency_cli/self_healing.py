"""CLI interface for self-healing trigger management and monitoring.

This module provides command-line tools to:
- View current triggers and their thresholds
- Monitor self-healing system status
- Execute manual trigger checks
- Manage trigger configurations
"""

import argparse
import json
import os
import sys
from datetime import datetime
from typing import Any, Dict, List, Optional, Tuple, Union, cast
from shared.type_definitions.json import JSONValue


def safe_dict_get(data: JSONValue, key: str, default: Any = None) -> Any:
    """Safely get a value from JSONValue that might be a dict."""
    if isinstance(data, dict):
        return data.get(key, default)
    return default


def safe_dict_cast(data: JSONValue) -> Dict[str, Any]:
    """Safely cast JSONValue to dict."""
    if isinstance(data, dict):
        return cast(Dict[str, Any], data)
    return {}

# Add project root to path when running directly
if __name__ == "__main__":
    sys.path.insert(0, os.path.join(os.path.dirname(__file__), '..', '..'))

# Mock classes for missing modules
class TriggerType:
<<<<<<< HEAD
    def __init__(self, value: str) -> None:
        self.value = value

class TriggerSeverity:
    def __init__(self, value: str) -> None:
        self.value = value

class ActionType:
    def __init__(self, value: str) -> None:
        self.value = value

class ActionPriority:
    def __init__(self, value: str) -> None:
=======
    def __init__(self, value: str):
        self.value = value

class TriggerSeverity:
    def __init__(self, value: str):
        self.value = value

class ActionType:
    def __init__(self, value: str):
        self.value = value

class ActionPriority:
    def __init__(self, value: str):
>>>>>>> 9369a721
        self.value = value

# Mock functions for missing imports - these will return empty results
def run_self_healing_check() -> JSONValue:
    """Mock function for missing self-healing check."""
    return {
        "success": False,
        "error": "Self-healing modules not available",
        "triggers_evaluated": 0,
        "triggers_fired": 0,
        "actions_executed": 0,
        "trigger_results": [],
        "action_results": []
    }

def get_self_healing_status(telemetry_dir: Optional[str] = None) -> JSONValue:
    """Mock function for missing self-healing status."""
    return {
        "running": False,
        "start_time": None,
        "uptime_seconds": 0,
        "monitoring_interval": 60,
        "cycles_completed": 0,
        "total_triggers_fired": 0,
        "total_actions_executed": 0,
        "trigger_framework_status": {
            "active_conditions": []
        }
    }

def get_self_healing_health() -> JSONValue:
    """Mock function for missing self-healing health."""
    return {
        "status": "unavailable",
        "telemetry_healthy": False,
        "triggers_enabled": 0,
        "actions_available": 0,
        "issues": ["Self-healing modules not available"],
        "last_check": None
    }

class MockFramework:
    def get_trigger_status(self) -> JSONValue:
        return {
            "triggers": {},
            "active_conditions": [],
            "constitutional_violations": []
        }

    def enable_trigger(self, name: str) -> bool:
        return False

    def disable_trigger(self, name: str) -> bool:
        return False

    def clear_active_conditions(self) -> None:
        pass

class MockRegistry:
    def get_action_status(self) -> JSONValue:
        return {
            "actions": {},
            "active_executions": 0,
            "total_executions": 0,
            "total_successes": 0
        }

    def get_execution_history(self, limit: int = 20) -> List[JSONValue]:
        return []

def create_default_trigger_framework() -> MockFramework:
    return MockFramework()

def create_default_action_registry() -> MockRegistry:
    return MockRegistry()


def format_timestamp(timestamp_str: Optional[str]) -> str:
    """Format timestamp for display."""
    if not timestamp_str:
        return "Never"
    try:
        dt = datetime.fromisoformat(timestamp_str.replace('Z', '+00:00'))
        return dt.strftime('%Y-%m-%d %H:%M:%S UTC')
    except Exception:
        return timestamp_str


def format_duration(seconds: float) -> str:
    """Format duration in human-readable format."""
    if seconds < 60:
        return f"{seconds:.1f}s"
    elif seconds < 3600:
        return f"{seconds/60:.1f}m"
    else:
        return f"{seconds/3600:.1f}h"


def cmd_status(args: argparse.Namespace) -> None:
    """Show self-healing system status."""
    try:
        if args.health:
            status = get_self_healing_health()
            if args.format == "json":
                print(json.dumps(status, indent=2))
                return

            status_dict = cast(Dict[str, Any], status)
            print(f"Self-Healing System Health: {status_dict['status'].upper()}")
            print(f"Telemetry Access: {'✓' if status_dict['telemetry_healthy'] else '✗'}")
            print(f"Triggers Enabled: {status_dict['triggers_enabled']}")
            print(f"Actions Available: {status_dict['actions_available']}")

            if status_dict['issues']:
                print("\nIssues Detected:")
                for issue in status_dict['issues']:
                    print(f"  - {issue}")

            print(f"\nLast Check: {format_timestamp(status_dict['last_check'])}")
            return

        status = get_self_healing_status(args.telemetry_dir)

        if args.format == "json":
            print(json.dumps(status, indent=2))
            return

        # Text format
        status_dict = cast(Dict[str, Any], status)
        print(f"Self-Healing System Status")
        print(f"Running: {'Yes' if status_dict['running'] else 'No'}")
        if status_dict['start_time']:
            print(f"Started: {format_timestamp(status_dict['start_time'])}")
        print(f"Uptime: {format_duration(status_dict['uptime_seconds'])}")
        print(f"Monitoring Interval: {status_dict['monitoring_interval']}s")
        print(f"Cycles Completed: {status_dict['cycles_completed']}")
        print(f"Total Triggers Fired: {status_dict['total_triggers_fired']}")
        print(f"Total Actions Executed: {status_dict['total_actions_executed']}")

        trigger_status = safe_dict_get(status_dict, 'trigger_framework_status', {})
        active_conditions = safe_dict_get(trigger_status, 'active_conditions', [])
        if active_conditions:
            print(f"\nActive Conditions: {', '.join(active_conditions)}")

    except Exception as e:
        print(f"Error getting status: {e}")
        sys.exit(1)


def cmd_triggers(args: argparse.Namespace) -> None:
    """Show trigger configurations and status."""
    try:
        framework = create_default_trigger_framework()
        trigger_status = framework.get_trigger_status()

        if args.format == "json":
            print(json.dumps(trigger_status, indent=2))
            return

<<<<<<< HEAD
        trigger_status_dict = cast(Dict[str, Any], trigger_status)
        triggers = safe_dict_get(trigger_status_dict, 'triggers', {})
        active_conditions = safe_dict_get(trigger_status_dict, 'active_conditions', [])
=======
        triggers = trigger_status.get('triggers', {})
        active_conditions = trigger_status.get('active_conditions', [])
>>>>>>> 9369a721
        if not isinstance(active_conditions, list):
            active_conditions = []

        print("Self-Healing Triggers Configuration")
        print("=" * 50)

        if not triggers:
            print("No triggers configured.")
            return

        # Group triggers by type
        by_type: Dict[str, List[Tuple[str, JSONValue]]] = {}
        for name, config in triggers.items():
            if isinstance(config, dict):
<<<<<<< HEAD
                trigger_type = safe_dict_get(config, 'type')
=======
                trigger_type = config.get('type')
>>>>>>> 9369a721
                if isinstance(trigger_type, str):
                    if trigger_type not in by_type:
                        by_type[trigger_type] = []
                    by_type[trigger_type].append((name, config))

        # Mock trigger types for iteration
        mock_trigger_types = [TriggerType("error"), TriggerType("performance"), TriggerType("health")]
        for trigger_type in mock_trigger_types:
            type_triggers = by_type.get(trigger_type.value, [])
            if not type_triggers:
                continue

            print(f"\n{trigger_type.value.upper()} TRIGGERS:")
            print("-" * 30)

            for name, config in type_triggers:
<<<<<<< HEAD
                enabled = safe_dict_get(config, 'enabled', False)
=======
                enabled = config.get('enabled', False)
>>>>>>> 9369a721
                status_icon = "✓" if enabled else "✗"
                active_icon = "🔥" if name in active_conditions else "  "

                print(f"{active_icon} {status_icon} {name}")
<<<<<<< HEAD
                print(f"    Threshold: {safe_dict_get(config, 'threshold', 'N/A')}")
                print(f"    Target Agent: {safe_dict_get(config, 'target_agent', 'N/A')}")
                print(f"    Fired: {safe_dict_get(config, 'trigger_count', 0)} times")

                last_triggered = safe_dict_get(config, 'last_triggered')
                last_triggered_str = last_triggered if isinstance(last_triggered, str) else None
                print(f"    Last Triggered: {format_timestamp(last_triggered_str)}")

                cooldown_remaining = safe_dict_get(config, 'cooldown_remaining', 0)
=======
                print(f"    Threshold: {config.get('threshold', 'N/A')}")
                print(f"    Target Agent: {config.get('target_agent', 'N/A')}")
                print(f"    Fired: {config.get('trigger_count', 0)} times")

                last_triggered = config.get('last_triggered')
                last_triggered_str = last_triggered if isinstance(last_triggered, str) else None
                print(f"    Last Triggered: {format_timestamp(last_triggered_str)}")

                cooldown_remaining = config.get('cooldown_remaining', 0)
>>>>>>> 9369a721
                if isinstance(cooldown_remaining, (int, float)) and cooldown_remaining > 0:
                    print(f"    Cooldown: {format_duration(cooldown_remaining)}")

        if active_conditions:
            conditions_str = ', '.join(str(c) for c in active_conditions)
            print(f"\nACTIVE CONDITIONS: {conditions_str}")

<<<<<<< HEAD
        constitutional_violations = safe_dict_get(trigger_status, 'constitutional_violations', [])
=======
        constitutional_violations = trigger_status.get('constitutional_violations', [])
>>>>>>> 9369a721
        if isinstance(constitutional_violations, list) and constitutional_violations:
            print(f"\nCONSTITUTIONAL VIOLATIONS: {len(constitutional_violations)}")
            for violation in constitutional_violations[-5:]:  # Show last 5
                print(f"  - {violation}")

    except Exception as e:
        print(f"Error getting trigger status: {e}")
        sys.exit(1)


def cmd_actions(args: argparse.Namespace) -> None:
    """Show action registry configurations and status."""
    try:
        registry = create_default_action_registry()
        action_status = registry.get_action_status()

        if args.format == "json":
            print(json.dumps(action_status, indent=2))
            return

<<<<<<< HEAD
        actions = safe_dict_get(action_status, 'actions', {})
=======
        actions = action_status.get('actions', {})
>>>>>>> 9369a721

        print("Self-Healing Actions Registry")
        print("=" * 40)

        if not actions:
            print("No actions registered.")
            return

        # Group actions by type
        by_type: Dict[str, List[Tuple[str, JSONValue]]] = {}
        for name, config in actions.items():
            if isinstance(config, dict):
<<<<<<< HEAD
                action_type = safe_dict_get(config, 'type')
=======
                action_type = config.get('type')
>>>>>>> 9369a721
                if isinstance(action_type, str):
                    if action_type not in by_type:
                        by_type[action_type] = []
                    by_type[action_type].append((name, config))

        # Mock action types for iteration
        mock_action_types = [ActionType("fix"), ActionType("restart"), ActionType("alert")]
        for action_type in mock_action_types:
            type_actions = by_type.get(action_type.value, [])
            if not type_actions:
                continue

            print(f"\n{action_type.value.upper()} ACTIONS:")
            print("-" * 30)

            for name, config in type_actions:
<<<<<<< HEAD
                auto_execute = safe_dict_get(config, 'auto_execute', False)
                auto_icon = "🤖" if auto_execute else "👤"

                priority = safe_dict_get(config, 'priority', 'low')
=======
                auto_execute = config.get('auto_execute', False)
                auto_icon = "🤖" if auto_execute else "👤"

                priority = config.get('priority', 'low')
>>>>>>> 9369a721
                priority_str = priority if isinstance(priority, str) else 'low'
                priority_icon = {
                    'emergency': '🚨',
                    'critical': '🔴',
                    'high': '🟡',
                    'medium': '🔵',
                    'low': '⚪'
                }.get(priority_str, '⚪')

                print(f"{auto_icon} {priority_icon} {name}")
<<<<<<< HEAD
                print(f"    Target Agent: {safe_dict_get(config, 'target_agent', 'N/A')}")
                print(f"    Priority: {priority_str}")

                trigger_types = safe_dict_get(config, 'trigger_types', [])
=======
                print(f"    Target Agent: {config.get('target_agent', 'N/A')}")
                print(f"    Priority: {priority_str}")

                trigger_types = config.get('trigger_types', [])
>>>>>>> 9369a721
                if isinstance(trigger_types, list):
                    trigger_types_str = ', '.join(str(t) for t in trigger_types)
                else:
                    trigger_types_str = 'N/A'
                print(f"    Trigger Types: {trigger_types_str}")
<<<<<<< HEAD
                execution_count = safe_dict_get(config, 'execution_count', 0)
                success_rate = safe_dict_get(config, 'success_rate', 0.0)
=======
                execution_count = config.get('execution_count', 0)
                success_rate = config.get('success_rate', 0.0)
>>>>>>> 9369a721
                if isinstance(success_rate, (int, float)):
                    print(f"    Executions: {execution_count} (success rate: {success_rate:.1%})")
                else:
                    print(f"    Executions: {execution_count} (success rate: N/A)")

<<<<<<< HEAD
                last_executed = safe_dict_get(config, 'last_executed')
                last_executed_str = last_executed if isinstance(last_executed, str) else None
                print(f"    Last Executed: {format_timestamp(last_executed_str)}")
                print(f"    Max Concurrent: {safe_dict_get(config, 'max_concurrent', 1)}")

        print(f"\nSUMMARY:")
        print(f"Active Executions: {safe_dict_get(action_status, 'active_executions', 0)}")
        total_executions = safe_dict_get(action_status, 'total_executions', 0)
        total_successes = safe_dict_get(action_status, 'total_successes', 0)
=======
                last_executed = config.get('last_executed')
                last_executed_str = last_executed if isinstance(last_executed, str) else None
                print(f"    Last Executed: {format_timestamp(last_executed_str)}")
                print(f"    Max Concurrent: {config.get('max_concurrent', 1)}")

        print(f"\nSUMMARY:")
        print(f"Active Executions: {action_status.get('active_executions', 0)}")
        total_executions = action_status.get('total_executions', 0)
        total_successes = action_status.get('total_successes', 0)
>>>>>>> 9369a721
        print(f"Total Executions: {total_executions}")
        print(f"Total Successes: {total_successes}")
        if isinstance(total_executions, (int, float)) and total_executions > 0:
            if isinstance(total_successes, (int, float)):
                overall_success_rate = total_successes / total_executions
                print(f"Overall Success Rate: {overall_success_rate:.1%}")
            else:
                print(f"Overall Success Rate: N/A")

    except Exception as e:
        print(f"Error getting action status: {e}")
        sys.exit(1)


def cmd_check(args: argparse.Namespace) -> None:
    """Run a manual self-healing check."""
    try:
        print("Running self-healing check...")
        result = run_self_healing_check()

        if args.format == "json":
            print(json.dumps(result, indent=2))
            return

<<<<<<< HEAD
        success = safe_dict_get(result, 'success', False)
        if success:
            print("✓ Self-healing check completed successfully")
            print(f"Triggers Evaluated: {safe_dict_get(result, 'triggers_evaluated', 0)}")
            triggers_fired = safe_dict_get(result, 'triggers_fired', 0)
            actions_executed = safe_dict_get(result, 'actions_executed', 0)
            print(f"Triggers Fired: {triggers_fired}")
            print(f"Actions Executed: {actions_executed}")

            if isinstance(triggers_fired, (int, float)) and triggers_fired > 0:
                print("\nTRIGGERED CONDITIONS:")
                trigger_results = safe_dict_get(result, 'trigger_results', [])
                if isinstance(trigger_results, list):
                    for trigger in trigger_results:
                        if isinstance(trigger, dict) and safe_dict_get(trigger, 'triggered'):
                            name = safe_dict_get(trigger, 'name', 'Unknown')
                            severity = safe_dict_get(trigger, 'severity', 'Unknown')
                            message = safe_dict_get(trigger, 'message', 'No message')
                            print(f"  🔥 {name} ({severity}) - {message}")

            if isinstance(actions_executed, (int, float)) and actions_executed > 0:
                print("\nEXECUTED ACTIONS:")
                action_results = safe_dict_get(result, 'action_results', [])
                if isinstance(action_results, list):
                    for action in action_results:
                        if isinstance(action, dict):
                            success = safe_dict_get(action, 'success', False)
                            status_icon = "✓" if success else "✗"
                            name = safe_dict_get(action, 'name', 'Unknown')
                            message = safe_dict_get(action, 'message', 'No message')
                            print(f"  {status_icon} {name} - {message}")

                            handoff_id = safe_dict_get(action, 'handoff_id')
                            if handoff_id:
                                print(f"    Handoff ID: {handoff_id}")

            if isinstance(triggers_fired, (int, float)) and triggers_fired == 0:
                print("No issues detected - system operating normally")

        else:
            error = safe_dict_get(result, 'error', 'Unknown error')
=======
        success = result.get('success', False)
        if success:
            print("✓ Self-healing check completed successfully")
            print(f"Triggers Evaluated: {result.get('triggers_evaluated', 0)}")
            triggers_fired = result.get('triggers_fired', 0)
            actions_executed = result.get('actions_executed', 0)
            print(f"Triggers Fired: {triggers_fired}")
            print(f"Actions Executed: {actions_executed}")

            if triggers_fired > 0:
                print("\nTRIGGERED CONDITIONS:")
                trigger_results = result.get('trigger_results', [])
                if isinstance(trigger_results, list):
                    for trigger in trigger_results:
                        if isinstance(trigger, dict) and trigger.get('triggered'):
                            name = trigger.get('name', 'Unknown')
                            severity = trigger.get('severity', 'Unknown')
                            message = trigger.get('message', 'No message')
                            print(f"  🔥 {name} ({severity}) - {message}")

            if actions_executed > 0:
                print("\nEXECUTED ACTIONS:")
                action_results = result.get('action_results', [])
                if isinstance(action_results, list):
                    for action in action_results:
                        if isinstance(action, dict):
                            success = action.get('success', False)
                            status_icon = "✓" if success else "✗"
                            name = action.get('name', 'Unknown')
                            message = action.get('message', 'No message')
                            print(f"  {status_icon} {name} - {message}")

                            handoff_id = action.get('handoff_id')
                            if handoff_id:
                                print(f"    Handoff ID: {handoff_id}")

            if triggers_fired == 0:
                print("No issues detected - system operating normally")

        else:
            error = result.get('error', 'Unknown error')
>>>>>>> 9369a721
            print(f"✗ Self-healing check failed: {error}")
            sys.exit(1)

    except Exception as e:
        print(f"Error running self-healing check: {e}")
        sys.exit(1)


def cmd_history(args: argparse.Namespace) -> None:
    """Show execution history."""
    try:
        registry = create_default_action_registry()
        history = registry.get_execution_history(limit=args.limit)

        if args.format == "json":
            print(json.dumps(history, indent=2))
            return

        if not history:
            print("No execution history available.")
            return

        print(f"Self-Healing Execution History (last {len(history)} entries)")
        print("=" * 60)

        for entry in history:
            if isinstance(entry, dict):
<<<<<<< HEAD
                success = safe_dict_get(entry, 'success', False)
                status_icon = "✓" if success else "✗"

                timestamp_val = safe_dict_get(entry, 'timestamp')
=======
                success = entry.get('success', False)
                status_icon = "✓" if success else "✗"

                timestamp_val = entry.get('timestamp')
>>>>>>> 9369a721
                timestamp_str = timestamp_val if isinstance(timestamp_val, str) else None
                timestamp = format_timestamp(timestamp_str)

                print(f"{status_icon} {timestamp}")
<<<<<<< HEAD
                print(f"  Action: {safe_dict_get(entry, 'action_name', 'Unknown')} ({safe_dict_get(entry, 'action_type', 'Unknown')})")
                print(f"  Trigger: {safe_dict_get(entry, 'trigger_name', 'Unknown')}")
                print(f"  Target: {safe_dict_get(entry, 'target_agent', 'Unknown')}")

                execution_time = safe_dict_get(entry, 'execution_time', 0)
=======
                print(f"  Action: {entry.get('action_name', 'Unknown')} ({entry.get('action_type', 'Unknown')})")
                print(f"  Trigger: {entry.get('trigger_name', 'Unknown')}")
                print(f"  Target: {entry.get('target_agent', 'Unknown')}")

                execution_time = entry.get('execution_time', 0)
>>>>>>> 9369a721
                if isinstance(execution_time, (int, float)):
                    print(f"  Duration: {execution_time:.2f}s")
                else:
                    print(f"  Duration: N/A")

<<<<<<< HEAD
                handoff_id = safe_dict_get(entry, 'handoff_id')
                if handoff_id:
                    print(f"  Handoff: {handoff_id}")

                error = safe_dict_get(entry, 'error')
=======
                handoff_id = entry.get('handoff_id')
                if handoff_id:
                    print(f"  Handoff: {handoff_id}")

                error = entry.get('error')
>>>>>>> 9369a721
                if error:
                    print(f"  Error: {error}")

                print()

    except Exception as e:
        print(f"Error getting execution history: {e}")
        sys.exit(1)


def cmd_enable_trigger(args: argparse.Namespace) -> None:
    """Enable a specific trigger."""
    try:
        framework = create_default_trigger_framework()
        if framework.enable_trigger(args.trigger_name):
            print(f"✓ Enabled trigger: {args.trigger_name}")
        else:
            print(f"✗ Trigger not found: {args.trigger_name}")
            sys.exit(1)
    except Exception as e:
        print(f"Error enabling trigger: {e}")
        sys.exit(1)


def cmd_disable_trigger(args: argparse.Namespace) -> None:
    """Disable a specific trigger."""
    try:
        framework = create_default_trigger_framework()
        if framework.disable_trigger(args.trigger_name):
            print(f"✓ Disabled trigger: {args.trigger_name}")
        else:
            print(f"✗ Trigger not found: {args.trigger_name}")
            sys.exit(1)
    except Exception as e:
        print(f"Error disabling trigger: {e}")
        sys.exit(1)


def cmd_clear_conditions(args: argparse.Namespace) -> None:
    """Clear active conditions."""
    try:
        framework = create_default_trigger_framework()
        framework.clear_active_conditions()
        print("✓ Cleared all active conditions")
    except Exception as e:
        print(f"Error clearing conditions: {e}")
        sys.exit(1)


def main() -> None:
    """Main CLI entry point."""
    parser = argparse.ArgumentParser(
        prog="agency self-healing",
        description="Self-healing trigger management and monitoring"
    )

    # Global options
    parser.add_argument(
        "--format",
        choices=["text", "json"],
        default="text",
        help="Output format"
    )
    parser.add_argument(
        "--telemetry-dir",
        help="Custom telemetry directory path"
    )

    subparsers = parser.add_subparsers(dest="command", help="Available commands")

    # Status command
    status_parser = subparsers.add_parser("status", help="Show system status")
    status_parser.add_argument(
        "--health",
        action="store_true",
        help="Show health check instead of full status"
    )
    status_parser.set_defaults(func=cmd_status)

    # Triggers command
    triggers_parser = subparsers.add_parser("triggers", help="Show trigger configurations")
    triggers_parser.set_defaults(func=cmd_triggers)

    # Actions command
    actions_parser = subparsers.add_parser("actions", help="Show action configurations")
    actions_parser.set_defaults(func=cmd_actions)

    # Check command
    check_parser = subparsers.add_parser("check", help="Run manual self-healing check")
    check_parser.set_defaults(func=cmd_check)

    # History command
    history_parser = subparsers.add_parser("history", help="Show execution history")
    history_parser.add_argument(
        "--limit",
        type=int,
        default=20,
        help="Maximum number of entries to show"
    )
    history_parser.set_defaults(func=cmd_history)

    # Enable trigger command
    enable_parser = subparsers.add_parser("enable", help="Enable a trigger")
    enable_parser.add_argument("trigger_name", help="Name of trigger to enable")
    enable_parser.set_defaults(func=cmd_enable_trigger)

    # Disable trigger command
    disable_parser = subparsers.add_parser("disable", help="Disable a trigger")
    disable_parser.add_argument("trigger_name", help="Name of trigger to disable")
    disable_parser.set_defaults(func=cmd_disable_trigger)

    # Clear conditions command
    clear_parser = subparsers.add_parser("clear", help="Clear active conditions")
    clear_parser.set_defaults(func=cmd_clear_conditions)

    args = parser.parse_args()

    if not args.command:
        parser.print_help()
        sys.exit(1)

    # Execute the command
    args.func(args)


if __name__ == "__main__":
    main()<|MERGE_RESOLUTION|>--- conflicted
+++ resolved
@@ -15,41 +15,12 @@
 from typing import Any, Dict, List, Optional, Tuple, Union, cast
 from shared.type_definitions.json import JSONValue
 
-
-def safe_dict_get(data: JSONValue, key: str, default: Any = None) -> Any:
-    """Safely get a value from JSONValue that might be a dict."""
-    if isinstance(data, dict):
-        return data.get(key, default)
-    return default
-
-
-def safe_dict_cast(data: JSONValue) -> Dict[str, Any]:
-    """Safely cast JSONValue to dict."""
-    if isinstance(data, dict):
-        return cast(Dict[str, Any], data)
-    return {}
-
 # Add project root to path when running directly
 if __name__ == "__main__":
     sys.path.insert(0, os.path.join(os.path.dirname(__file__), '..', '..'))
 
 # Mock classes for missing modules
 class TriggerType:
-<<<<<<< HEAD
-    def __init__(self, value: str) -> None:
-        self.value = value
-
-class TriggerSeverity:
-    def __init__(self, value: str) -> None:
-        self.value = value
-
-class ActionType:
-    def __init__(self, value: str) -> None:
-        self.value = value
-
-class ActionPriority:
-    def __init__(self, value: str) -> None:
-=======
     def __init__(self, value: str):
         self.value = value
 
@@ -63,7 +34,6 @@
 
 class ActionPriority:
     def __init__(self, value: str):
->>>>>>> 9369a721
         self.value = value
 
 # Mock functions for missing imports - these will return empty results
@@ -171,18 +141,17 @@
                 print(json.dumps(status, indent=2))
                 return
 
-            status_dict = cast(Dict[str, Any], status)
-            print(f"Self-Healing System Health: {status_dict['status'].upper()}")
-            print(f"Telemetry Access: {'✓' if status_dict['telemetry_healthy'] else '✗'}")
-            print(f"Triggers Enabled: {status_dict['triggers_enabled']}")
-            print(f"Actions Available: {status_dict['actions_available']}")
-
-            if status_dict['issues']:
+            print(f"Self-Healing System Health: {status['status'].upper()}")
+            print(f"Telemetry Access: {'✓' if status['telemetry_healthy'] else '✗'}")
+            print(f"Triggers Enabled: {status['triggers_enabled']}")
+            print(f"Actions Available: {status['actions_available']}")
+
+            if status['issues']:
                 print("\nIssues Detected:")
-                for issue in status_dict['issues']:
+                for issue in status['issues']:
                     print(f"  - {issue}")
 
-            print(f"\nLast Check: {format_timestamp(status_dict['last_check'])}")
+            print(f"\nLast Check: {format_timestamp(status['last_check'])}")
             return
 
         status = get_self_healing_status(args.telemetry_dir)
@@ -192,19 +161,18 @@
             return
 
         # Text format
-        status_dict = cast(Dict[str, Any], status)
         print(f"Self-Healing System Status")
-        print(f"Running: {'Yes' if status_dict['running'] else 'No'}")
-        if status_dict['start_time']:
-            print(f"Started: {format_timestamp(status_dict['start_time'])}")
-        print(f"Uptime: {format_duration(status_dict['uptime_seconds'])}")
-        print(f"Monitoring Interval: {status_dict['monitoring_interval']}s")
-        print(f"Cycles Completed: {status_dict['cycles_completed']}")
-        print(f"Total Triggers Fired: {status_dict['total_triggers_fired']}")
-        print(f"Total Actions Executed: {status_dict['total_actions_executed']}")
-
-        trigger_status = safe_dict_get(status_dict, 'trigger_framework_status', {})
-        active_conditions = safe_dict_get(trigger_status, 'active_conditions', [])
+        print(f"Running: {'Yes' if status['running'] else 'No'}")
+        if status['start_time']:
+            print(f"Started: {format_timestamp(status['start_time'])}")
+        print(f"Uptime: {format_duration(status['uptime_seconds'])}")
+        print(f"Monitoring Interval: {status['monitoring_interval']}s")
+        print(f"Cycles Completed: {status['cycles_completed']}")
+        print(f"Total Triggers Fired: {status['total_triggers_fired']}")
+        print(f"Total Actions Executed: {status['total_actions_executed']}")
+
+        trigger_status = status.get('trigger_framework_status', {})
+        active_conditions = trigger_status.get('active_conditions', [])
         if active_conditions:
             print(f"\nActive Conditions: {', '.join(active_conditions)}")
 
@@ -223,14 +191,8 @@
             print(json.dumps(trigger_status, indent=2))
             return
 
-<<<<<<< HEAD
-        trigger_status_dict = cast(Dict[str, Any], trigger_status)
-        triggers = safe_dict_get(trigger_status_dict, 'triggers', {})
-        active_conditions = safe_dict_get(trigger_status_dict, 'active_conditions', [])
-=======
         triggers = trigger_status.get('triggers', {})
         active_conditions = trigger_status.get('active_conditions', [])
->>>>>>> 9369a721
         if not isinstance(active_conditions, list):
             active_conditions = []
 
@@ -245,11 +207,7 @@
         by_type: Dict[str, List[Tuple[str, JSONValue]]] = {}
         for name, config in triggers.items():
             if isinstance(config, dict):
-<<<<<<< HEAD
-                trigger_type = safe_dict_get(config, 'type')
-=======
                 trigger_type = config.get('type')
->>>>>>> 9369a721
                 if isinstance(trigger_type, str):
                     if trigger_type not in by_type:
                         by_type[trigger_type] = []
@@ -266,26 +224,11 @@
             print("-" * 30)
 
             for name, config in type_triggers:
-<<<<<<< HEAD
-                enabled = safe_dict_get(config, 'enabled', False)
-=======
                 enabled = config.get('enabled', False)
->>>>>>> 9369a721
                 status_icon = "✓" if enabled else "✗"
                 active_icon = "🔥" if name in active_conditions else "  "
 
                 print(f"{active_icon} {status_icon} {name}")
-<<<<<<< HEAD
-                print(f"    Threshold: {safe_dict_get(config, 'threshold', 'N/A')}")
-                print(f"    Target Agent: {safe_dict_get(config, 'target_agent', 'N/A')}")
-                print(f"    Fired: {safe_dict_get(config, 'trigger_count', 0)} times")
-
-                last_triggered = safe_dict_get(config, 'last_triggered')
-                last_triggered_str = last_triggered if isinstance(last_triggered, str) else None
-                print(f"    Last Triggered: {format_timestamp(last_triggered_str)}")
-
-                cooldown_remaining = safe_dict_get(config, 'cooldown_remaining', 0)
-=======
                 print(f"    Threshold: {config.get('threshold', 'N/A')}")
                 print(f"    Target Agent: {config.get('target_agent', 'N/A')}")
                 print(f"    Fired: {config.get('trigger_count', 0)} times")
@@ -295,7 +238,6 @@
                 print(f"    Last Triggered: {format_timestamp(last_triggered_str)}")
 
                 cooldown_remaining = config.get('cooldown_remaining', 0)
->>>>>>> 9369a721
                 if isinstance(cooldown_remaining, (int, float)) and cooldown_remaining > 0:
                     print(f"    Cooldown: {format_duration(cooldown_remaining)}")
 
@@ -303,11 +245,7 @@
             conditions_str = ', '.join(str(c) for c in active_conditions)
             print(f"\nACTIVE CONDITIONS: {conditions_str}")
 
-<<<<<<< HEAD
-        constitutional_violations = safe_dict_get(trigger_status, 'constitutional_violations', [])
-=======
         constitutional_violations = trigger_status.get('constitutional_violations', [])
->>>>>>> 9369a721
         if isinstance(constitutional_violations, list) and constitutional_violations:
             print(f"\nCONSTITUTIONAL VIOLATIONS: {len(constitutional_violations)}")
             for violation in constitutional_violations[-5:]:  # Show last 5
@@ -328,11 +266,7 @@
             print(json.dumps(action_status, indent=2))
             return
 
-<<<<<<< HEAD
-        actions = safe_dict_get(action_status, 'actions', {})
-=======
         actions = action_status.get('actions', {})
->>>>>>> 9369a721
 
         print("Self-Healing Actions Registry")
         print("=" * 40)
@@ -345,11 +279,7 @@
         by_type: Dict[str, List[Tuple[str, JSONValue]]] = {}
         for name, config in actions.items():
             if isinstance(config, dict):
-<<<<<<< HEAD
-                action_type = safe_dict_get(config, 'type')
-=======
                 action_type = config.get('type')
->>>>>>> 9369a721
                 if isinstance(action_type, str):
                     if action_type not in by_type:
                         by_type[action_type] = []
@@ -366,17 +296,10 @@
             print("-" * 30)
 
             for name, config in type_actions:
-<<<<<<< HEAD
-                auto_execute = safe_dict_get(config, 'auto_execute', False)
-                auto_icon = "🤖" if auto_execute else "👤"
-
-                priority = safe_dict_get(config, 'priority', 'low')
-=======
                 auto_execute = config.get('auto_execute', False)
                 auto_icon = "🤖" if auto_execute else "👤"
 
                 priority = config.get('priority', 'low')
->>>>>>> 9369a721
                 priority_str = priority if isinstance(priority, str) else 'low'
                 priority_icon = {
                     'emergency': '🚨',
@@ -387,45 +310,22 @@
                 }.get(priority_str, '⚪')
 
                 print(f"{auto_icon} {priority_icon} {name}")
-<<<<<<< HEAD
-                print(f"    Target Agent: {safe_dict_get(config, 'target_agent', 'N/A')}")
-                print(f"    Priority: {priority_str}")
-
-                trigger_types = safe_dict_get(config, 'trigger_types', [])
-=======
                 print(f"    Target Agent: {config.get('target_agent', 'N/A')}")
                 print(f"    Priority: {priority_str}")
 
                 trigger_types = config.get('trigger_types', [])
->>>>>>> 9369a721
                 if isinstance(trigger_types, list):
                     trigger_types_str = ', '.join(str(t) for t in trigger_types)
                 else:
                     trigger_types_str = 'N/A'
                 print(f"    Trigger Types: {trigger_types_str}")
-<<<<<<< HEAD
-                execution_count = safe_dict_get(config, 'execution_count', 0)
-                success_rate = safe_dict_get(config, 'success_rate', 0.0)
-=======
                 execution_count = config.get('execution_count', 0)
                 success_rate = config.get('success_rate', 0.0)
->>>>>>> 9369a721
                 if isinstance(success_rate, (int, float)):
                     print(f"    Executions: {execution_count} (success rate: {success_rate:.1%})")
                 else:
                     print(f"    Executions: {execution_count} (success rate: N/A)")
 
-<<<<<<< HEAD
-                last_executed = safe_dict_get(config, 'last_executed')
-                last_executed_str = last_executed if isinstance(last_executed, str) else None
-                print(f"    Last Executed: {format_timestamp(last_executed_str)}")
-                print(f"    Max Concurrent: {safe_dict_get(config, 'max_concurrent', 1)}")
-
-        print(f"\nSUMMARY:")
-        print(f"Active Executions: {safe_dict_get(action_status, 'active_executions', 0)}")
-        total_executions = safe_dict_get(action_status, 'total_executions', 0)
-        total_successes = safe_dict_get(action_status, 'total_successes', 0)
-=======
                 last_executed = config.get('last_executed')
                 last_executed_str = last_executed if isinstance(last_executed, str) else None
                 print(f"    Last Executed: {format_timestamp(last_executed_str)}")
@@ -435,7 +335,6 @@
         print(f"Active Executions: {action_status.get('active_executions', 0)}")
         total_executions = action_status.get('total_executions', 0)
         total_successes = action_status.get('total_successes', 0)
->>>>>>> 9369a721
         print(f"Total Executions: {total_executions}")
         print(f"Total Successes: {total_successes}")
         if isinstance(total_executions, (int, float)) and total_executions > 0:
@@ -460,49 +359,6 @@
             print(json.dumps(result, indent=2))
             return
 
-<<<<<<< HEAD
-        success = safe_dict_get(result, 'success', False)
-        if success:
-            print("✓ Self-healing check completed successfully")
-            print(f"Triggers Evaluated: {safe_dict_get(result, 'triggers_evaluated', 0)}")
-            triggers_fired = safe_dict_get(result, 'triggers_fired', 0)
-            actions_executed = safe_dict_get(result, 'actions_executed', 0)
-            print(f"Triggers Fired: {triggers_fired}")
-            print(f"Actions Executed: {actions_executed}")
-
-            if isinstance(triggers_fired, (int, float)) and triggers_fired > 0:
-                print("\nTRIGGERED CONDITIONS:")
-                trigger_results = safe_dict_get(result, 'trigger_results', [])
-                if isinstance(trigger_results, list):
-                    for trigger in trigger_results:
-                        if isinstance(trigger, dict) and safe_dict_get(trigger, 'triggered'):
-                            name = safe_dict_get(trigger, 'name', 'Unknown')
-                            severity = safe_dict_get(trigger, 'severity', 'Unknown')
-                            message = safe_dict_get(trigger, 'message', 'No message')
-                            print(f"  🔥 {name} ({severity}) - {message}")
-
-            if isinstance(actions_executed, (int, float)) and actions_executed > 0:
-                print("\nEXECUTED ACTIONS:")
-                action_results = safe_dict_get(result, 'action_results', [])
-                if isinstance(action_results, list):
-                    for action in action_results:
-                        if isinstance(action, dict):
-                            success = safe_dict_get(action, 'success', False)
-                            status_icon = "✓" if success else "✗"
-                            name = safe_dict_get(action, 'name', 'Unknown')
-                            message = safe_dict_get(action, 'message', 'No message')
-                            print(f"  {status_icon} {name} - {message}")
-
-                            handoff_id = safe_dict_get(action, 'handoff_id')
-                            if handoff_id:
-                                print(f"    Handoff ID: {handoff_id}")
-
-            if isinstance(triggers_fired, (int, float)) and triggers_fired == 0:
-                print("No issues detected - system operating normally")
-
-        else:
-            error = safe_dict_get(result, 'error', 'Unknown error')
-=======
         success = result.get('success', False)
         if success:
             print("✓ Self-healing check completed successfully")
@@ -544,7 +400,6 @@
 
         else:
             error = result.get('error', 'Unknown error')
->>>>>>> 9369a721
             print(f"✗ Self-healing check failed: {error}")
             sys.exit(1)
 
@@ -572,52 +427,29 @@
 
         for entry in history:
             if isinstance(entry, dict):
-<<<<<<< HEAD
-                success = safe_dict_get(entry, 'success', False)
-                status_icon = "✓" if success else "✗"
-
-                timestamp_val = safe_dict_get(entry, 'timestamp')
-=======
                 success = entry.get('success', False)
                 status_icon = "✓" if success else "✗"
 
                 timestamp_val = entry.get('timestamp')
->>>>>>> 9369a721
                 timestamp_str = timestamp_val if isinstance(timestamp_val, str) else None
                 timestamp = format_timestamp(timestamp_str)
 
                 print(f"{status_icon} {timestamp}")
-<<<<<<< HEAD
-                print(f"  Action: {safe_dict_get(entry, 'action_name', 'Unknown')} ({safe_dict_get(entry, 'action_type', 'Unknown')})")
-                print(f"  Trigger: {safe_dict_get(entry, 'trigger_name', 'Unknown')}")
-                print(f"  Target: {safe_dict_get(entry, 'target_agent', 'Unknown')}")
-
-                execution_time = safe_dict_get(entry, 'execution_time', 0)
-=======
                 print(f"  Action: {entry.get('action_name', 'Unknown')} ({entry.get('action_type', 'Unknown')})")
                 print(f"  Trigger: {entry.get('trigger_name', 'Unknown')}")
                 print(f"  Target: {entry.get('target_agent', 'Unknown')}")
 
                 execution_time = entry.get('execution_time', 0)
->>>>>>> 9369a721
                 if isinstance(execution_time, (int, float)):
                     print(f"  Duration: {execution_time:.2f}s")
                 else:
                     print(f"  Duration: N/A")
 
-<<<<<<< HEAD
-                handoff_id = safe_dict_get(entry, 'handoff_id')
-                if handoff_id:
-                    print(f"  Handoff: {handoff_id}")
-
-                error = safe_dict_get(entry, 'error')
-=======
                 handoff_id = entry.get('handoff_id')
                 if handoff_id:
                     print(f"  Handoff: {handoff_id}")
 
                 error = entry.get('error')
->>>>>>> 9369a721
                 if error:
                     print(f"  Error: {error}")
 

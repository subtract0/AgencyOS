"""
SwarmMemory: Enhanced memory system optimized for agent swarms.

Provides agent-specific namespaces, memory prioritization, pruning,
cross-agent sharing, and memory summarization capabilities.

Implements advanced MCP patterns for multi-agent memory integration.
See MCP_INTEGRATION_STANDARDS.md for architectural guidelines.
"""

import logging
from datetime import datetime, timedelta
from typing import Any, Dict, List, Optional, Set, cast
from shared.type_definitions.json import JSONValue
from collections import defaultdict, Counter
from enum import IntEnum

from .memory import Memory, MemoryStore
from shared.models.memory import MemorySearchResult, MemoryRecord, MemoryMetadata, MemoryPriority as SharedMemoryPriority

logger = logging.getLogger(__name__)


class MemoryPriority(IntEnum):
    """Memory importance levels for prioritization and pruning."""

    LOW = 1
    NORMAL = 2
    HIGH = 3
    CRITICAL = 4


class SwarmMemoryStore(MemoryStore):
    """
    Enhanced memory store with swarm-optimized features.

    Features:
    - Agent-specific namespaces
    - Memory priorities
    - Automatic pruning
    - Cross-agent sharing
    - Memory summaries

    Implements MCP multi-agent memory patterns with:
    - Dual-layer memory architecture (working + persistent)
    - Priority-based memory management per MCP standards
    - Cross-agent memory sharing as recommended in MCP docs
    See MCP_INTEGRATION_STANDARDS.md for detailed specifications.
    """

    def __init__(
        self, max_memories_per_agent: int = 1000, pruning_threshold: float = 0.8
    ):
        """
        Initialize SwarmMemoryStore.

        Args:
            max_memories_per_agent: Maximum memories per agent before pruning
            pruning_threshold: When to trigger pruning (0.8 = 80% of max)
        """
        self._memories: Dict[str, Dict[str, JSONValue]] = {}
        self._agent_namespaces: Dict[str, Set[str]] = defaultdict(set)
        self._shared_knowledge: Dict[str, Dict[str, JSONValue]] = {}
        self._memory_summaries: Dict[str, Dict[str, JSONValue]] = {}

        self.max_memories_per_agent = max_memories_per_agent
        self.pruning_threshold = pruning_threshold

        logger.info(
            f"SwarmMemoryStore initialized - max {max_memories_per_agent} memories per agent"
        )

    def store(
        self,
        key: str,
        content: Any,
        tags: List[str],
        agent_id: str = "default",
        priority: MemoryPriority = MemoryPriority.NORMAL,
        is_shared: bool = False,
    ) -> None:
        """
        Store content with agent namespace, priority, and sharing options.

        Implements MCP-compatible structured memory storage with:
        - Agent namespacing for multi-agent isolation
        - Priority-based memory management
        - Cross-agent sharing capabilities
        - Automatic metadata and timestamp tracking

        Args:
            key: Unique memory key
            content: Memory content
            tags: Associated tags
            agent_id: Agent identifier for namespacing
            priority: Memory importance level (follows MCP priority patterns)
            is_shared: Whether memory should be shared across agents
        """
        # Create namespaced key
        namespaced_key = f"{agent_id}:{key}"

        memory_record = {
            "key": key,
            "namespaced_key": namespaced_key,
            "content": content,
            "tags": tags,
            "agent_id": agent_id,
            "priority": priority.value,
            "is_shared": is_shared,
            "timestamp": datetime.now().isoformat(),
            "access_count": 0,
            "last_accessed": datetime.now().isoformat(),
        }

        # Store in main memory
        self._memories[namespaced_key] = memory_record

        # Track agent namespace
        self._agent_namespaces[agent_id].add(namespaced_key)

        # Add to shared knowledge if marked as shared
        if is_shared:
            self._shared_knowledge[key] = memory_record

        logger.debug(
            f"Stored memory for agent {agent_id}: {key} (priority: {priority.name})"
        )

        # Check if pruning is needed for this agent
        self._check_and_prune_agent_memories(agent_id)

    def search(
        self,
        tags: List[str],
        agent_id: str = "default",
        include_shared: bool = True,
        min_priority: MemoryPriority = MemoryPriority.LOW,
    ) -> MemorySearchResult:
        """
        Search memories with agent-specific and shared results.

        Implements MCP semantic search patterns with:
        - Agent-scoped memory retrieval
        - Cross-agent memory sharing
        - Priority-based filtering
        - Access tracking for memory optimization

        Args:
            tags: Tags to search for
            agent_id: Agent identifier
            include_shared: Whether to include shared memories
            min_priority: Minimum priority level to include

        Returns:
            List of matching memory records sorted by priority and timestamp
        """
        if not tags:
            empty_search_query: Dict[str, JSONValue] = {"tags": []}
            return MemorySearchResult(
                records=[],
                total_count=0,
                search_query=empty_search_query,
                execution_time_ms=0
            )

        matches = []
        tag_set = set(tags)

        # Search agent-specific memories
        for namespaced_key in self._agent_namespaces.get(agent_id, set()):
            memory = self._memories.get(namespaced_key)
            if memory:
                priority_val = memory.get("priority")
                if isinstance(priority_val, (int, float)) and priority_val >= min_priority.value:
                    tags_value = memory.get("tags", [])
                    if isinstance(tags_value, list):
                        memory_tags = set(str(tag) for tag in tags_value if isinstance(tag, str))
                    else:
                        memory_tags = set()
                    if tag_set.intersection(memory_tags):
                        # Update access tracking
                        access_count = memory.get("access_count", 0)
                        if isinstance(access_count, (int, float)):
                            memory["access_count"] = int(access_count) + 1
                        else:
                            memory["access_count"] = 1
                        memory["last_accessed"] = datetime.now().isoformat()
                        matches.append(memory.copy())

        # Include shared memories if requested
        if include_shared:
            for shared_memory in self._shared_knowledge.values():
                shared_priority = shared_memory.get("priority")
                if (
                    shared_memory.get("agent_id") != agent_id
                    and isinstance(shared_priority, (int, float))
                    and shared_priority >= min_priority.value
                ):
                    tags_value = shared_memory.get("tags", [])
                    if isinstance(tags_value, list):
                        memory_tags = set(str(tag) for tag in tags_value if isinstance(tag, str))
                    else:
                        memory_tags = set()
                    if tag_set.intersection(memory_tags):
                        # Update access tracking in the original memory record
                        original_key = shared_memory.get("namespaced_key")
                        if isinstance(original_key, str) and original_key in self._memories:
                            memory_ref = self._memories[original_key]
                            access_count = memory_ref.get("access_count", 0)
                            if isinstance(access_count, (int, float)):
                                memory_ref["access_count"] = int(access_count) + 1
                            else:
                                memory_ref["access_count"] = 1
                            memory_ref["last_accessed"] = datetime.now().isoformat()
                        matches.append(shared_memory.copy())

        # Sort by priority (descending) then timestamp (newest first)
        # Type guard for sort key
        def get_sort_key(x: Dict[str, JSONValue]) -> tuple:
            priority = x.get("priority", 0)
            timestamp = x.get("timestamp", "")
            priority_val = -int(priority) if isinstance(priority, (int, float)) else 0
            timestamp_val = str(timestamp) if isinstance(timestamp, str) else ""
            return (priority_val, timestamp_val)

        matches.sort(key=get_sort_key, reverse=True)

        logger.debug(
            f"Found {len(matches)} memories for agent {agent_id} with tags: {tags}"
        )

        # Convert to MemoryRecord objects for MemorySearchResult
        memory_records = []
        for match in matches:
            # Create MemoryRecord from dict
            try:
                # Get tags with type validation
                tags_value = match.get("tags", [])
                tags_list = [str(tag) for tag in tags_value if isinstance(tag, str)] if isinstance(tags_value, list) else []

                # Get priority with type validation and mapping
                priority_value = match.get("priority", 1)
                if isinstance(priority_value, (int, float)):
                    # Map int priorities to string priorities
                    priority_mapping = {
                        1: SharedMemoryPriority.LOW,
                        2: SharedMemoryPriority.MEDIUM,
                        3: SharedMemoryPriority.HIGH,
                        4: SharedMemoryPriority.CRITICAL
                    }
                    priority = priority_mapping.get(int(priority_value), SharedMemoryPriority.LOW)
                else:
                    priority = SharedMemoryPriority.LOW

                # Create metadata with agent_id from the match
                metadata = MemoryMetadata()
                match_agent_id = match.get("agent_id")
                if isinstance(match_agent_id, str):
                    metadata.agent_id = match_agent_id

                record = MemoryRecord(
                    key=str(match.get("key", "")),
                    content=match.get("content", ""),
                    tags=tags_list,
                    timestamp=datetime.fromisoformat(str(match.get("timestamp", datetime.now().isoformat()))),
                    priority=priority,
                    metadata=metadata,
                    ttl_seconds=None,
                    embedding=None
                )
                memory_records.append(record)
            except Exception as e:
                logger.warning(f"Failed to convert memory to MemoryRecord: {e}")
                continue

        # Cast tags to JSONValue (list of strings becomes JSONValue)
        tags_as_json: JSONValue = cast(JSONValue, tags)
        agent_id_as_json: JSONValue = cast(JSONValue, agent_id)
        search_query: Dict[str, JSONValue] = {
            "tags": tags_as_json,
            "agent_id": agent_id_as_json
        }

        return MemorySearchResult(
            records=memory_records,
            total_count=len(memory_records),
            search_query=search_query,
            execution_time_ms=0
        )

    def get_all(self, agent_id: Optional[str] = None) -> MemorySearchResult:
        """
        Get all memories, optionally filtered by agent.

        Args:
            agent_id: Optional agent filter

        Returns:
            List of memory records
        """
        # Get all memories as MemoryRecord objects
        if agent_id:
            memories = []
            for namespaced_key in self._agent_namespaces.get(agent_id, set()):
                memory = self._memories.get(namespaced_key)
                if memory:
                    memories.append(memory)
        else:
            memories = list(self._memories.values())
        memory_records = []

        for memory_dict in memories:
            try:
                # Get tags with type validation
                tags_value = memory_dict.get("tags", [])
                tags_list = [str(tag) for tag in tags_value if isinstance(tag, str)] if isinstance(tags_value, list) else []

                # Get priority with type validation and mapping
                priority_value = memory_dict.get("priority", 1)
                if isinstance(priority_value, (int, float)):
                    # Map int priorities to string priorities
                    priority_mapping = {
                        1: SharedMemoryPriority.LOW,
                        2: SharedMemoryPriority.MEDIUM,
                        3: SharedMemoryPriority.HIGH,
                        4: SharedMemoryPriority.CRITICAL
                    }
                    priority = priority_mapping.get(int(priority_value), SharedMemoryPriority.LOW)
                else:
                    priority = SharedMemoryPriority.LOW

                # Create metadata with agent_id from the memory_dict
                metadata = MemoryMetadata()
                dict_agent_id = memory_dict.get("agent_id")
                if isinstance(dict_agent_id, str):
                    metadata.agent_id = dict_agent_id

                # Create MemoryRecord
                record = MemoryRecord(
                    key=str(memory_dict.get("key", "")),
                    content=memory_dict.get("content", ""),
                    tags=tags_list,
                    timestamp=datetime.fromisoformat(str(memory_dict.get("timestamp", datetime.now().isoformat()))),
                    priority=priority,
                    metadata=metadata,
                    ttl_seconds=None,
                    embedding=None
                )
                memory_records.append(record)
            except Exception as e:
                logger.warning(f"Failed to convert memory to MemoryRecord: {e}")
                continue

        # Sort by timestamp (newest first)
        memory_records.sort(key=lambda x: x.timestamp, reverse=True)

        return MemorySearchResult(
            records=memory_records,
            total_count=len(memory_records),
            search_query={},
            execution_time_ms=0
        )

    def get_agent_memories(self, agent_id: str) -> List[Dict[str, JSONValue]]:
        """
        Get all memories for a specific agent.

        Args:
            agent_id: Agent identifier

        Returns:
            List of memory dictionaries
        """
        memories = []
        for namespaced_key in self._agent_namespaces.get(agent_id, set()):
            memory = self._memories.get(namespaced_key)
            if memory:
                memories.append(memory)

        # Sort by priority then timestamp with type guards
        def sort_key(x: Dict[str, JSONValue]) -> tuple:
            priority = x.get("priority", 0)
            timestamp = x.get("timestamp", "")
            priority_val = -int(priority) if isinstance(priority, (int, float)) else 0
            timestamp_val = str(timestamp) if isinstance(timestamp, str) else ""
            return (priority_val, timestamp_val)

        memories.sort(key=sort_key, reverse=True)
        return memories

    def get_agent_summary(self, agent_id: str) -> Dict[str, JSONValue]:
        """
        Get memory summary for specific agent.

        Args:
            agent_id: Agent identifier

        Returns:
            Summary statistics and insights
        """
        agent_memories = self.get_agent_memories(agent_id)

        if not agent_memories:
            return {
                "agent_id": agent_id,
                "total_memories": 0,
                "summary": f"No memories found for agent {agent_id}",
            }

        # Calculate statistics
        total_memories = len(agent_memories)
        priority_counts: Counter[int] = Counter()
        for memory in agent_memories:
            priority = memory.get("priority")
            if isinstance(priority, (int, float)):
                priority_counts[int(priority)] += 1

        tag_counts: Counter[str] = Counter()
        for memory in agent_memories:
            tags_value = memory.get("tags", [])
            if isinstance(tags_value, list):
                tag_counts.update(str(tag) for tag in tags_value if isinstance(tag, str))

        # Calculate memory health metrics
        total_access = 0
        shared_count = 0
        for memory in agent_memories:
            access_count = memory.get("access_count", 0)
            if isinstance(access_count, (int, float)):
                total_access += int(access_count)

            is_shared = memory.get("is_shared", False)
            if isinstance(is_shared, bool) and is_shared:
                shared_count += 1

        avg_access_count = total_access / total_memories if total_memories > 0 else 0

        summary = {
            "agent_id": agent_id,
            "total_memories": total_memories,
            "shared_memories": shared_count,
            "avg_access_count": round(avg_access_count, 2),
            "priority_distribution": {
                "critical": priority_counts.get(MemoryPriority.CRITICAL.value, 0),
                "high": priority_counts.get(MemoryPriority.HIGH.value, 0),
                "normal": priority_counts.get(MemoryPriority.NORMAL.value, 0),
                "low": priority_counts.get(MemoryPriority.LOW.value, 0),
            },
            "top_tags": [
                {"tag": tag, "count": count}
                for tag, count in tag_counts.most_common(10)
            ],
            "memory_utilization": round(
                total_memories / self.max_memories_per_agent, 2
            ),
            "generated_at": datetime.now().isoformat(),
        }

        # Cast to match return type
        return cast(Dict[str, JSONValue], summary)

    def get_swarm_overview(self) -> Dict[str, JSONValue]:
        """
        Get overview of entire swarm memory state.

        Returns:
            Swarm-level statistics and insights
        """
        all_agents = list(self._agent_namespaces.keys())
        total_memories = len(self._memories)
        shared_memories = len(self._shared_knowledge)

        agent_summaries = {}
        for agent_id in all_agents:
            agent_summaries[agent_id] = self.get_agent_summary(agent_id)

        # Cross-agent analysis
        all_tags: Counter[str] = Counter()
        all_priorities: Counter[int] = Counter()

        for memory in self._memories.values():
            tags_value = memory.get("tags", [])
            if isinstance(tags_value, list):
                all_tags.update(str(tag) for tag in tags_value if isinstance(tag, str))

            priority = memory.get("priority")
            if isinstance(priority, (int, float)):
                all_priorities[int(priority)] += 1

        overview = {
            "total_agents": len(all_agents),
            "total_memories": total_memories,
            "shared_memories": shared_memories,
            "sharing_percentage": round(
                (shared_memories / total_memories * 100) if total_memories else 0, 1
            ),
            "global_priority_distribution": {
                "critical": all_priorities.get(MemoryPriority.CRITICAL.value, 0),
                "high": all_priorities.get(MemoryPriority.HIGH.value, 0),
                "normal": all_priorities.get(MemoryPriority.NORMAL.value, 0),
                "low": all_priorities.get(MemoryPriority.LOW.value, 0),
            },
            "top_global_tags": [
                {"tag": tag, "count": count} for tag, count in all_tags.most_common(15)
            ],
            "agent_summaries": agent_summaries,
            "generated_at": datetime.now().isoformat(),
        }

        # Cast to match return type
        return cast(Dict[str, JSONValue], overview)

    def prune_memories(self, agent_id: str, target_count: Optional[int] = None) -> int:
        """
        Prune low-priority, rarely accessed memories for an agent.

        Implements MCP memory optimization patterns:
        - Priority-based memory retention
        - Access frequency consideration
        - Automatic memory lifecycle management
        - Prevents memory bloat as recommended in MCP standards

        Args:
            agent_id: Agent to prune memories for
            target_count: Target memory count (default: 70% of max)

        Returns:
            Number of memories pruned
        """
        if target_count is None:
            target_count = int(self.max_memories_per_agent * 0.7)

        agent_memories = self.get_agent_memories(agent_id)

        if len(agent_memories) <= target_count:
            return 0

        # Sort memories for pruning (lowest priority, least accessed, oldest first)
        def prune_sort_key(m: Dict[str, JSONValue]) -> tuple:
            priority = m.get("priority", 0)
            access_count = m.get("access_count", 0)
            timestamp = m.get("timestamp", "")

            priority_val = int(priority) if isinstance(priority, (int, float)) else 0
            access_val = int(access_count) if isinstance(access_count, (int, float)) else 0
            timestamp_val = str(timestamp) if isinstance(timestamp, str) else ""

            return (priority_val, access_val, timestamp_val)

        agent_memories.sort(key=prune_sort_key)

        memories_to_prune = agent_memories[: len(agent_memories) - target_count]
        pruned_count = 0

        for memory in memories_to_prune:
            # Don't prune critical or high priority memories
            priority = memory.get("priority", 0)
            if isinstance(priority, (int, float)) and priority >= MemoryPriority.HIGH.value:
                continue

            # Don't prune very recently accessed memories (within 1 hour for tests)
            last_accessed_val = memory.get("last_accessed")
            if isinstance(last_accessed_val, str):
                try:
                    last_accessed = datetime.fromisoformat(last_accessed_val)
                    if datetime.now() - last_accessed < timedelta(hours=1):
                        continue
                except ValueError:
                    # Skip invalid timestamps
                    continue

            # Remove from all stores
            namespaced_key = memory.get("namespaced_key")
            if isinstance(namespaced_key, str) and namespaced_key in self._memories:
                del self._memories[namespaced_key]
                self._agent_namespaces[agent_id].discard(namespaced_key)

                # Remove from shared knowledge if present
                is_shared = memory.get("is_shared")
                key = memory.get("key")
                if isinstance(is_shared, bool) and is_shared and isinstance(key, str) and key in self._shared_knowledge:
                    del self._shared_knowledge[key]

                pruned_count += 1

        logger.info(f"Pruned {pruned_count} memories for agent {agent_id}")
        return pruned_count

    def _check_and_prune_agent_memories(self, agent_id: str) -> None:
        """Check if agent needs memory pruning and execute if needed."""
        agent_memory_count = len(self._agent_namespaces[agent_id])
        threshold = int(self.max_memories_per_agent * self.pruning_threshold)

        if agent_memory_count >= threshold:
            logger.info(
                f"Agent {agent_id} memory threshold reached ({agent_memory_count}/{self.max_memories_per_agent})"
            )
            self.prune_memories(agent_id)

    def consolidate_agent_memories(
        self, agent_id: str, max_summary_memories: int = 50
    ) -> Dict[str, JSONValue]:
        """
        Consolidate agent memories into summaries for context reduction.

        Implements MCP memory consolidation patterns:
        - Hierarchical memory organization
        - Intelligent memory summarization
        - Metadata-driven consolidation strategies
        - Prevents context bloat while preserving important information

        Args:
            agent_id: Agent to consolidate memories for
            max_summary_memories: Maximum memories to keep as individual records

        Returns:
            Consolidation summary with statistics and metadata
        """
        agent_memories = self.get_agent_memories(agent_id)

        if len(agent_memories) <= max_summary_memories:
            return {
                "agent_id": agent_id,
                "action": "no_consolidation_needed",
                "memory_count": len(agent_memories),
            }

        # Sort memories by importance (keep high priority, recent, and frequently accessed)
        important_memories = []
        summary_candidates = []

        for memory in agent_memories:
            # Keep critical and high priority memories
            priority = memory.get("priority", 0)
            if isinstance(priority, (int, float)) and priority >= MemoryPriority.HIGH.value:
                important_memories.append(memory)
            # Keep recently accessed memories
            else:
                access_count = memory.get("access_count", 0)
                if isinstance(access_count, (int, float)) and access_count > 5:
                    important_memories.append(memory)
                # Keep very recent memories
                else:
                    timestamp_val = memory.get("timestamp")
                    if isinstance(timestamp_val, str):
                        try:
                            timestamp = datetime.fromisoformat(timestamp_val)
                            if (datetime.now() - timestamp).days < 7:
                                important_memories.append(memory)
                            else:
                                summary_candidates.append(memory)
                        except ValueError:
                            # Invalid timestamp, treat as summary candidate
                            summary_candidates.append(memory)
                    else:
                        summary_candidates.append(memory)

        # If we still have too many important memories, limit to most recent
        if len(important_memories) > max_summary_memories:
            def timestamp_sort_key(x: Dict[str, JSONValue]) -> str:
                timestamp = x.get("timestamp")
                return str(timestamp) if isinstance(timestamp, str) else ""

            important_memories.sort(key=timestamp_sort_key, reverse=True)
            summary_candidates.extend(important_memories[max_summary_memories:])
            important_memories = important_memories[:max_summary_memories]

        # Create summary of consolidated memories
        if summary_candidates:
            summary_key = (
                f"summary_{agent_id}_{datetime.now().strftime('%Y%m%d_%H%M%S')}"
            )

            # Group by tags for better summary
            tag_groups: Dict[str, List[Dict[str, JSONValue]]] = defaultdict(list)
            for memory in summary_candidates:
                tags_value = memory.get("tags", [])
                if isinstance(tags_value, list) and len(tags_value) > 0:
                    first_tag = tags_value[0]
                    primary_tag = str(first_tag) if isinstance(first_tag, str) else "untagged"
                else:
                    primary_tag = "untagged"
                tag_groups[primary_tag].append(memory)

            summary_content = {
                "type": "memory_consolidation",
                "agent_id": agent_id,
                "consolidated_count": len(summary_candidates),
                "consolidation_date": datetime.now().isoformat(),
                "tag_summaries": {},
            }

            for tag, memories in tag_groups.items():
                # Get valid timestamps
                timestamps = []
                for m in memories:
                    ts = m.get("timestamp")
                    if isinstance(ts, str):
                        timestamps.append(ts)

                # Get priorities
                priorities = []
                for m in memories:
                    priority = m.get("priority")
                    if isinstance(priority, (int, float)):
                        priorities.append(int(priority))

                # Get sample keys
                sample_keys = []
                for m in memories[:3]:
                    key = m.get("key")
                    if isinstance(key, str):
                        sample_keys.append(key)

                if isinstance(summary_content, dict) and "tag_summaries" in summary_content:
                    tag_summaries = summary_content["tag_summaries"]
                    if isinstance(tag_summaries, dict):
                        tag_summaries[tag] = {
                            "count": len(memories),
                            "date_range": {
                                "earliest": min(timestamps) if timestamps else "",
                                "latest": max(timestamps) if timestamps else "",
                            },
                            "priority_distribution": {str(k): v for k, v in Counter(priorities).items()},
                            "sample_keys": sample_keys,
                        }

            # Store the summary
            self.store(
                summary_key,
                summary_content,
                ["memory_summary", "summary", f"agent_{agent_id}"],
                agent_id=agent_id,
                priority=MemoryPriority.HIGH,
                is_shared=False,
            )

            # Remove consolidated memories
            for memory in summary_candidates:
                namespaced_key = memory.get("namespaced_key")
                if isinstance(namespaced_key, str) and namespaced_key in self._memories:
                    del self._memories[namespaced_key]
                    self._agent_namespaces[agent_id].discard(namespaced_key)

            return {
                "agent_id": agent_id,
                "action": "consolidated",
                "memories_kept": len(important_memories),
                "memories_summarized": len(summary_candidates),
                "summary_key": summary_key,
            }

        return {
            "agent_id": agent_id,
            "action": "no_consolidation_needed",
            "memory_count": len(important_memories),
        }


class SwarmMemory(Memory):
    """
    Enhanced Memory class with swarm optimization features.

    Extends base Memory with:
    - Agent namespacing
    - Memory priorities
    - Cross-agent sharing
    - Automatic pruning
    - Memory summaries

    Fully implements MCP multi-agent memory patterns including:
    - Dual-layer memory architecture
    - Cross-agent memory sharing protocols
    - Priority-based memory management
    - Automatic memory lifecycle optimization
    See MCP_INTEGRATION_STANDARDS.md for usage guidelines.
    """

    def __init__(
        self,
        store: Optional[SwarmMemoryStore] = None,
        agent_id: str = "default",
        max_memories: int = 1000,
    ):
        """
        Initialize SwarmMemory.

        Args:
            store: Optional SwarmMemoryStore backend
            agent_id: Default agent identifier
            max_memories: Maximum memories before pruning
        """
        if store is None:
            store = SwarmMemoryStore(max_memories_per_agent=max_memories)
        elif not isinstance(store, SwarmMemoryStore):
            raise ValueError("SwarmMemory requires SwarmMemoryStore backend")

        super().__init__(store)
        self.agent_id = agent_id
        self._store: SwarmMemoryStore = store  # Type hint for better IDE support

    def store(
        self,
        key: str,
        content: Any,
<<<<<<< HEAD
        tags: Optional[List[str]] = None,
=======
        tags: List[str] = None,
>>>>>>> 9369a721
        priority: MemoryPriority = MemoryPriority.NORMAL,
        is_shared: bool = False,
        agent_id: Optional[str] = None,
    ) -> None:
        """
        Store memory with swarm features.

        MCP-compatible memory storage with multi-agent support.
        Implements structured data patterns for MCP server integration.

        Args:
            key: Memory key
            content: Memory content
            tags: Associated tags
            priority: Memory importance level (MCP priority pattern)
            is_shared: Whether to share across agents (MCP sharing pattern)
            agent_id: Override default agent ID
        """
        effective_agent_id = agent_id or self.agent_id
        tags = tags or []  # Handle None case
        self._store.store(key, content, tags, effective_agent_id, priority, is_shared)

    def search(
        self,
        tags: List[str],
        include_shared: bool = True,
        min_priority: MemoryPriority = MemoryPriority.LOW,
        agent_id: Optional[str] = None,
    ) -> List[dict[str, JSONValue]]:
        """
        Search memories with swarm features.

        Implements MCP semantic search with multi-agent capabilities.
        Returns structured data compatible with MCP resource patterns.

        Args:
            tags: Tags to search for
            include_shared: Include shared memories from other agents
            min_priority: Minimum priority level
            agent_id: Override default agent ID

        Returns:
            List of matching memories sorted by MCP priority patterns
        """
        effective_agent_id = agent_id or self.agent_id
        search_result = self._store.search(
            tags, effective_agent_id, include_shared, min_priority
        )
        # Convert MemorySearchResult to List[dict[str, JSONValue]]
        result_list: List[dict[str, JSONValue]] = []
        for record in search_result.records:
            # Cast tags to JSONValue
            tags_as_json: JSONValue = cast(JSONValue, record.tags)
            record_dict: Dict[str, JSONValue] = {
                "key": record.key,
                "content": record.content,
                "tags": tags_as_json,
                "timestamp": record.timestamp.isoformat(),
                "priority": record.priority.value,
                "agent_id": record.metadata.agent_id if record.metadata and record.metadata.agent_id else effective_agent_id,
                "metadata": cast(JSONValue, record.metadata.model_dump()) if record.metadata else {}
            }
            result_list.append(record_dict)
        return result_list

    def get_summary(self, agent_id: Optional[str] = None) -> Dict[str, JSONValue]:
        """Get memory summary for agent."""
        effective_agent_id = agent_id or self.agent_id
        return self._store.get_agent_summary(effective_agent_id)

    def get_swarm_overview(self) -> Dict[str, JSONValue]:
        """Get overview of entire swarm memory state."""
        return self._store.get_swarm_overview()

    def prune_memories(
        self, target_count: Optional[int] = None, agent_id: Optional[str] = None
    ) -> int:
        """Prune low-priority memories for agent."""
        effective_agent_id = agent_id or self.agent_id
        return self._store.prune_memories(effective_agent_id, target_count)

    def consolidate_memories(
        self, max_individual_memories: int = 50, agent_id: Optional[str] = None
    ) -> Dict[str, JSONValue]:
        """Consolidate agent memories into summaries."""
        effective_agent_id = agent_id or self.agent_id
        return self._store.consolidate_agent_memories(
            effective_agent_id, max_individual_memories
        )

    def share_memory(self, key: str, agent_id: Optional[str] = None) -> bool:
        """
        Mark an existing memory as shared.

        Args:
            key: Memory key to share
            agent_id: Agent who owns the memory

        Returns:
            True if memory was successfully shared
        """
        effective_agent_id = agent_id or self.agent_id
        namespaced_key = f"{effective_agent_id}:{key}"

        if namespaced_key in self._store._memories:
            memory = self._store._memories[namespaced_key]
            memory["is_shared"] = True
            self._store._shared_knowledge[key] = memory
            logger.info(f"Memory '{key}' from agent {effective_agent_id} is now shared")
            return True

        return False

    def get_shared_memories(self) -> List[dict[str, JSONValue]]:
        """Get all shared memories in the swarm."""
        return list(self._store._shared_knowledge.values())<|MERGE_RESOLUTION|>--- conflicted
+++ resolved
@@ -803,11 +803,7 @@
         self,
         key: str,
         content: Any,
-<<<<<<< HEAD
-        tags: Optional[List[str]] = None,
-=======
         tags: List[str] = None,
->>>>>>> 9369a721
         priority: MemoryPriority = MemoryPriority.NORMAL,
         is_shared: bool = False,
         agent_id: Optional[str] = None,
